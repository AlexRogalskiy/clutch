import React, { useState } from "react";
import { useNavigate, useParams } from "react-router-dom";
import { clutch as IClutch } from "@clutch-sh/api";
<<<<<<< HEAD
import { BaseWorkflowProps, Button, ButtonGroup, client, TextField } from "@clutch-sh/core";
=======
import { BaseWorkflowProps, ButtonGroup, client, Link, TextField } from "@clutch-sh/core";
>>>>>>> c8f9fe71
import styled from "styled-components";

import PageLayout from "./core/page-layout";
import { propertyToString } from "./property-helpers";

export const Form = styled.form`
  align-items: center;
  display: flex;
  flex-direction: column;
  width: 100%;
`;

const ViewExperimentRun: React.FC<BaseWorkflowProps> = ({ heading }) => {
  const [experiment, setExperiment] = useState<
    IClutch.chaos.experimentation.v1.ExperimentRunDetails | undefined
  >(undefined);
  const [error, setError] = useState("");

  const { runID } = useParams();
  const navigate = useNavigate();

  function makeButtons() {
    const goBack = () => {
      navigate("/experimentation/list");
    };
    const goBackButton = <Button text="Return" variant="neutral" onClick={goBack} />;

    const statusValue = IClutch.chaos.experimentation.v1.Experiment.Status[
      experiment.status
    ].toString();
    const completedStatuses = [
      IClutch.chaos.experimentation.v1.Experiment.Status.STATUS_RUNNING.toString(),
      IClutch.chaos.experimentation.v1.Experiment.Status.STATUS_SCHEDULED.toString(),
    ];

    if (completedStatuses.indexOf(statusValue) < 0) {
      return [goBackButton];
    }

    const title =
      statusValue === IClutch.chaos.experimentation.v1.Experiment.Status.STATUS_RUNNING.toString()
        ? "Stop Experiment Run"
        : "Cancel Experiment Run";
    const destructiveButton = (
      <Button
        text={title}
        variant="destructive"
        onClick={() => {
          client
            .post("/v1/chaos/experimentation/cancelExperimentRun", { id: runID })
            .then(() => {
              setExperiment(undefined);
            })
            .catch(err => {
              setError(err.response.statusText);
            });
        }}
      />
    );

    return [goBackButton, destructiveButton];
  }

  if (experiment === undefined && error === "") {
    client
      .post("/v1/chaos/experimentation/getExperimentRunDetails", { id: runID })
      .then(response => {
        setExperiment(response?.data?.runDetails);
      })
      .catch(err => {
        setError(err.response.statusText);
      });
  }

  return (
    <PageLayout heading={heading} error={error}>
      <Form>
        {experiment && (
          <>
<<<<<<< HEAD
            {experiment.properties.items.map(property => (
              <TextField
                readOnly
                key={property.label}
                label={property.label}
                defaultValue={propertyToString(property)}
              />
            ))}
=======
            {experiment.properties.items.map(property =>
              property.urlValue !== undefined ? (
                <Link
                  maxWidth="500px"
                  fontSize="16px"
                  padding="10px 0 0 0"
                  href={property.urlValue}
                >
                  {property.label}
                </Link>
              ) : (
                <TextField
                  key={property.label}
                  label={property.label}
                  defaultValue={propertyToString(property)}
                  InputProps={{ readOnly: true }}
                />
              )
            )}
>>>>>>> c8f9fe71
            <TextField
              multiline
              readOnly
              label="Config"
              defaultValue={JSON.stringify(experiment.config, null, 4)}
            />
            <ButtonGroup>{makeButtons()}</ButtonGroup>
          </>
        )}
      </Form>
    </PageLayout>
  );
};

export default ViewExperimentRun;<|MERGE_RESOLUTION|>--- conflicted
+++ resolved
@@ -1,11 +1,7 @@
 import React, { useState } from "react";
 import { useNavigate, useParams } from "react-router-dom";
 import { clutch as IClutch } from "@clutch-sh/api";
-<<<<<<< HEAD
-import { BaseWorkflowProps, Button, ButtonGroup, client, TextField } from "@clutch-sh/core";
-=======
-import { BaseWorkflowProps, ButtonGroup, client, Link, TextField } from "@clutch-sh/core";
->>>>>>> c8f9fe71
+import { BaseWorkflowProps, Button, ButtonGroup, client, Link, TextField } from "@clutch-sh/core";
 import styled from "styled-components";
 
 import PageLayout from "./core/page-layout";
@@ -85,16 +81,6 @@
       <Form>
         {experiment && (
           <>
-<<<<<<< HEAD
-            {experiment.properties.items.map(property => (
-              <TextField
-                readOnly
-                key={property.label}
-                label={property.label}
-                defaultValue={propertyToString(property)}
-              />
-            ))}
-=======
             {experiment.properties.items.map(property =>
               property.urlValue !== undefined ? (
                 <Link
@@ -107,14 +93,13 @@
                 </Link>
               ) : (
                 <TextField
+                  readOnly
                   key={property.label}
                   label={property.label}
                   defaultValue={propertyToString(property)}
-                  InputProps={{ readOnly: true }}
                 />
               )
             )}
->>>>>>> c8f9fe71
             <TextField
               multiline
               readOnly
